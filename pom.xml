--- conflicted
+++ resolved
@@ -15,11 +15,7 @@
     
     <groupId>com.example</groupId>
     <artifactId>spring-boot-gitflow-demo</artifactId>
-<<<<<<< HEAD
-    <version>1.0.0</version>
-=======
     <version>1.1.0</version>
->>>>>>> 1dc7db34
     <packaging>jar</packaging>
     
     <name>Spring Boot GitFlow Demo</name>
